#![warn(clippy::pedantic)]
extern crate clap;
extern crate goblin;
extern crate ignore;
extern crate serde_json;
extern crate sysinfo;

use clap::{
<<<<<<< HEAD
    crate_authors, crate_description, crate_version, Arg, ArgAction, Command,
=======
    crate_authors, crate_description, crate_version, Arg, ArgAction, ArgGroup,
    Command,
>>>>>>> bda3358c
};
use goblin::error::Error;
#[cfg(feature = "macho")]
use goblin::mach::Mach;
use goblin::Object;
use ignore::Walk;
use memmap2::Mmap;
use serde_json::{json, to_string_pretty};
use sysinfo::{
    PidExt, ProcessExt, ProcessRefreshKind, RefreshKind, System, SystemExt,
};

use std::path::{Path, PathBuf};
use std::{env, fmt, fs, process};

#[cfg(feature = "color")]
use colored::Colorize;

#[cfg(feature = "color")]
use colored_json::to_colored_json_auto;

mod binary;
mod proc;

use binary::{BinSpecificProperties, BinType, Binaries, Binary};
use proc::{Process, Processes};

#[cfg(feature = "elf")]
use checksec::elf;
#[cfg(feature = "macho")]
use checksec::macho;
use checksec::output;
#[cfg(feature = "pe")]
use checksec::pe;
use checksec::underline;

fn print_binary_results(binaries: &Binaries, settings: &output::Settings) {
    match settings.format {
        output::Format::Json => {
            println!("{}", &json!(binaries));
        }
        output::Format::JsonPretty => {
            #[cfg(feature = "color")]
            if settings.color {
                if let Ok(colored_json) =
                    to_colored_json_auto(&json!(binaries))
                {
                    println!("{}", colored_json);
                }
            } else if let Ok(json_str) = to_string_pretty(&json!(binaries)) {
                println!("{}", json_str);
            }
            #[cfg(not(feature = "color"))]
            if let Ok(json_str) = to_string_pretty(&json!(binaries)) {
                println!("{}", json_str);
            }
        }
        output::Format::Text => {
            for binary in &binaries.binaries {
                println!("{}", binary);
            }
        }
    }
}

fn print_process_results(processes: &Processes, settings: &output::Settings) {
    match settings.format {
        output::Format::Json => {
            println!("{}", &json!(processes));
        }
        output::Format::JsonPretty => {
            #[cfg(feature = "color")]
            if settings.color {
                if let Ok(colored_json) =
                    to_colored_json_auto(&json!(processes))
                {
                    println!("{}", colored_json);
                }
            } else if let Ok(json_str) = to_string_pretty(&json!(processes)) {
                println!("{}", json_str);
            }
            #[cfg(not(feature = "color"))]
            if let Ok(json_str) = to_string_pretty(&json!(processes)) {
                println!("{}", json_str);
            }
        }
        output::Format::Text => {
            for process in &processes.processes {
                for binary in &process.binary {
                    if let Some(file_name) =
                        PathBuf::from(&binary.file).file_name()
                    {
                        if let Some(name) = file_name.to_str() {
                            println!(
                                "{}({})\n \u{21aa} {}",
                                name, process.pid, binary
                            );
                        }
                    }
                }
                #[cfg(all(
                    feature = "maps",
                    any(target_os = "linux", target_os = "windows")
                ))]
                if settings.maps {
                    if let Some(maps) = &process.maps {
                        println!("{:>12}", "\u{21aa} Maps:");
                        for map in maps {
                            println!("\t{}", map);
                        }
                    }
                }
            }
        }
    }
}

enum ParseError {
    Goblin(goblin::error::Error),
    IO(std::io::Error),
    Unimplemented(&'static str),
}

impl fmt::Display for ParseError {
    fn fmt(&self, f: &mut fmt::Formatter) -> fmt::Result {
        match self {
            Self::Goblin(e) => e.fmt(f),
            Self::IO(e) => e.fmt(f),
            Self::Unimplemented(str) => {
                write!(f, "Support for files of type {} not implemented", str)
            }
        }
    }
}

impl From<goblin::error::Error> for ParseError {
    fn from(err: goblin::error::Error) -> ParseError {
        ParseError::Goblin(err)
    }
}

impl From<std::io::Error> for ParseError {
    fn from(err: std::io::Error) -> ParseError {
        ParseError::IO(err)
    }
}

fn parse(file: &Path) -> Result<Vec<Binary>, ParseError> {
    let fp = fs::File::open(file)?;
    let buffer = unsafe { Mmap::map(&fp)? };
    match Object::parse(&buffer)? {
        #[cfg(feature = "elf")]
        Object::Elf(elf) => {
            let results = elf::CheckSecResults::parse(&elf);
            let bin_type =
                if elf.is_64 { BinType::Elf64 } else { BinType::Elf32 };
            Ok(vec![Binary::new(
                bin_type,
                file.to_path_buf(),
                BinSpecificProperties::Elf(results),
            )])
        }
        #[cfg(feature = "pe")]
        Object::PE(pe) => {
            let results = pe::CheckSecResults::parse(&pe, &buffer);
            let bin_type =
                if pe.is_64 { BinType::PE64 } else { BinType::PE32 };
            Ok(vec![Binary::new(
                bin_type,
                file.to_path_buf(),
                BinSpecificProperties::PE(results),
            )])
        }
        #[cfg(feature = "macho")]
        Object::Mach(mach) => match mach {
            Mach::Binary(macho) => {
                let results = macho::CheckSecResults::parse(&macho);
                let bin_type = if macho.is_64 {
                    BinType::MachO64
                } else {
                    BinType::MachO32
                };
                Ok(vec![Binary::new(
                    bin_type,
                    file.to_path_buf(),
                    BinSpecificProperties::MachO(results),
                )])
            }
            Mach::Fat(fatmach) => {
                let mut fat_bins: Vec<Binary> = Vec::new();
                for (idx, _) in fatmach.arches()?.iter().enumerate() {
                    if let Ok(container) = fatmach.get(idx) {
                        let results =
                            macho::CheckSecResults::parse(&container);
                        let bin_type = if container.is_64 {
                            BinType::MachO64
                        } else {
                            BinType::MachO32
                        };
                        fat_bins.push(Binary::new(
                            bin_type,
                            file.to_path_buf(),
                            BinSpecificProperties::MachO(results),
                        ));
                    }
                }
                Ok(fat_bins)
            }
        },
        #[cfg(not(feature = "elf"))]
        Object::Elf(_) => Err(ParseError::Unimplemented("ELF")),
        #[cfg(not(feature = "pe"))]
        Object::PE(_) => Err(ParseError::Unimplemented("PE")),
        #[cfg(not(feature = "macho"))]
        Object::Mach(_) => Err(ParseError::Unimplemented("MachO")),
        Object::Archive(_) => Err(ParseError::Unimplemented("Unix Archive")),
        Object::Unknown(magic) => {
            Err(ParseError::Goblin(Error::BadMagic(magic)))
        }
    }
}

fn walk(basepath: &Path, settings: &output::Settings) {
    let mut bins: Vec<Binary> = Vec::new();
    for result in Walk::new(basepath).flatten() {
        if let Some(filetype) = result.file_type() {
            if filetype.is_file() {
                if let Ok(mut result) = parse(result.path()) {
                    bins.append(&mut result);
                }
            }
        }
    }
    print_binary_results(&Binaries::new(bins), settings);
}
#[allow(clippy::too_many_lines, clippy::cognitive_complexity)]
fn main() {
    let args = Command::new("checksec")
        .about(crate_description!())
        .author(crate_authors!())
        .version(crate_version!())
        .arg_required_else_help(true)
        .arg(
            Arg::new("file")
                .short('f')
                .long("file")
                .value_name("FILE")
<<<<<<< HEAD
                .help("Target file")
                .conflicts_with("directory")
                .conflicts_with("pid")
                .conflicts_with("process")
                .conflicts_with("process-all"),
=======
                .help("Target file"),
>>>>>>> bda3358c
        )
        .arg(
            Arg::new("directory")
                .short('d')
                .long("directory")
                .value_name("DIRECTORY")
<<<<<<< HEAD
                .help("Target directory")
                .conflicts_with("file")
                .conflicts_with("pid")
                .conflicts_with("process")
                .conflicts_with("process-all"),
=======
                .help("Target directory"),
>>>>>>> bda3358c
        )
        .arg(
            Arg::new("json")
                .short('j')
                .long("json")
                .action(ArgAction::SetTrue)
                .help("Output in json format"),
        )
        .arg(
            Arg::new("maps")
                .short('m')
                .long("maps")
                .action(ArgAction::SetTrue)
                .help("Include process memory maps (linux only)")
                .requires("process")
                .requires("process-all")
                .conflicts_with_all(&["directory", "file"]),
        )
        .arg(
            Arg::new("no-color")
                .long("no-color")
                .action(ArgAction::SetTrue)
                .help("Disables color output"),
        )
        .arg(
            Arg::new("pretty")
                .long("pretty")
                .action(ArgAction::SetTrue)
                .help("Human readable json output")
                .requires("json"),
        )
        .arg(
            Arg::new("process")
                .short('p')
                .long("process")
                .value_name("NAME")
<<<<<<< HEAD
                .help("Name of running process to check")
                .conflicts_with("directory")
                .conflicts_with("file")
                .conflicts_with("pid")
                .conflicts_with("process-all"),
=======
                .help("Name of running process to check"),
>>>>>>> bda3358c
        )
        .arg(Arg::new("pid").long("pid").value_name("PID").help(
            "Process ID of running process to check\n\
                    (comma separated for multiple PIDs)",
<<<<<<< HEAD
                )
                .conflicts_with("directory")
                .conflicts_with("file")
                .conflicts_with("process")
                .conflicts_with("process-all"),
        )
=======
        ))
>>>>>>> bda3358c
        .arg(
            Arg::new("process-all")
                .short('P')
                .long("process-all")
                .action(ArgAction::SetTrue)
<<<<<<< HEAD
                .help("Check all running processes")
                .conflicts_with("directory")
                .conflicts_with("file")
                .conflicts_with("pid")
                .conflicts_with("process"),
=======
                .help("Check all running processes"),
        )
        .group(
            ArgGroup::new("operation")
                .args(&["directory", "file", "pid", "process", "process-all"])
                .required(true),
>>>>>>> bda3358c
        )
        .get_matches();

    let file = args.get_one::<String>("file");
    let directory = args.get_one::<String>("directory");
    let procids = args.get_one::<String>("pid");
    let procname = args.get_one::<String>("process");
    let procall = args.get_flag("process-all");

<<<<<<< HEAD
    let mut format = output::Format::Text;
    if args.get_flag("json") {
        format = output::Format::Json;
        if args.get_flag("pretty") {
            format = output::Format::JsonPretty;
        }
    }
=======
    let format = if args.get_flag("json") {
        output::Format::Json
    } else if args.get_flag("pretty") {
        output::Format::JsonPretty
    } else {
        output::Format::Text
    };
>>>>>>> bda3358c

    let settings = output::Settings::set(
        #[cfg(feature = "color")]
        !args.get_flag("no-color"),
        format,
        args.get_flag("maps"),
    );

    if procall {
        let system = System::new_with_specifics(
            RefreshKind::new()
                .with_processes(ProcessRefreshKind::new().with_cpu()),
        );
        let mut procs: Vec<Process> = Vec::new();
        for (pid, proc_entry) in system.processes() {
            if let Ok(results) = parse(proc_entry.exe()) {
                procs.push(Process::new(pid.as_u32() as usize, results));
            }
        }
        print_process_results(&Processes::new(procs), &settings);
    } else if let Some(procids) = procids {
        let procids: Vec<sysinfo::Pid> = procids
            .split(',')
            .map(|id| match id.parse::<sysinfo::Pid>() {
                Ok(id) => id,
                Err(msg) => {
                    eprintln!("Invalid process ID {}: {}", id, msg);
                    process::exit(1);
                }
            })
            .collect();
        let system = System::new_with_specifics(
            RefreshKind::new()
                .with_processes(ProcessRefreshKind::new().with_cpu()),
        );

        let mut procs: Vec<Process> = Vec::new();
        for procid in procids {
            let process = if let Some(process) = system.process(procid) {
                process
            } else {
                eprintln!("No process found with ID {}", procid);
                continue;
            };

            if !process.exe().is_file() {
                eprintln!(
                    "No valid executable found for process {} with ID {}: {}",
                    process.name(),
                    procid,
                    process.exe().display()
                );
                continue;
            }

            match parse(process.exe()) {
                Ok(results) => {
                    procs
                        .push(Process::new(procid.as_u32() as usize, results));
                }
                Err(msg) => {
                    eprintln!(
                        "Can not parse process {} with ID {}: {}",
                        process.name(),
                        procid,
                        msg
                    );
                    continue;
                }
            }
        }
        print_process_results(&Processes::new(procs), &settings);
    } else if let Some(procname) = procname {
        let system = System::new_with_specifics(
            RefreshKind::new()
                .with_processes(ProcessRefreshKind::new().with_cpu()),
        );
        let sysprocs = system.processes_by_name(procname);
        let mut procs: Vec<Process> = Vec::new();
        for proc_entry in sysprocs {
            if let Ok(results) = parse(proc_entry.exe()) {
                procs.push(Process::new(
                    proc_entry.pid().as_u32() as usize,
                    results,
                ));
            }
        }
        if procs.is_empty() {
            eprintln!("No process found matching name {}", procname);
            process::exit(1);
        }
        print_process_results(&Processes::new(procs), &settings);
    } else if let Some(directory) = directory {
        let directory_path = Path::new(directory);

        if !directory_path.is_dir() {
            eprintln!("Directory {} not found", underline!(directory));
            process::exit(1);
        }

        walk(directory_path, &settings);
    } else if let Some(file) = file {
        let file_path = Path::new(file);

        if !file_path.is_file() {
            eprintln!("File {} not found", underline!(file));
            process::exit(1);
        }

        match parse(file_path) {
            Ok(results) => {
                print_binary_results(&Binaries::new(results), &settings);
            }
            Err(msg) => {
                eprintln!(
                    "Cannot parse binary file {}: {}",
                    underline!(file),
                    msg
                );
                process::exit(1);
            }
        }
    }
}<|MERGE_RESOLUTION|>--- conflicted
+++ resolved
@@ -6,12 +6,8 @@
 extern crate sysinfo;
 
 use clap::{
-<<<<<<< HEAD
-    crate_authors, crate_description, crate_version, Arg, ArgAction, Command,
-=======
     crate_authors, crate_description, crate_version, Arg, ArgAction, ArgGroup,
     Command,
->>>>>>> bda3358c
 };
 use goblin::error::Error;
 #[cfg(feature = "macho")]
@@ -259,30 +255,14 @@
                 .short('f')
                 .long("file")
                 .value_name("FILE")
-<<<<<<< HEAD
-                .help("Target file")
-                .conflicts_with("directory")
-                .conflicts_with("pid")
-                .conflicts_with("process")
-                .conflicts_with("process-all"),
-=======
                 .help("Target file"),
->>>>>>> bda3358c
         )
         .arg(
             Arg::new("directory")
                 .short('d')
                 .long("directory")
                 .value_name("DIRECTORY")
-<<<<<<< HEAD
-                .help("Target directory")
-                .conflicts_with("file")
-                .conflicts_with("pid")
-                .conflicts_with("process")
-                .conflicts_with("process-all"),
-=======
                 .help("Target directory"),
->>>>>>> bda3358c
         )
         .arg(
             Arg::new("json")
@@ -319,48 +299,23 @@
                 .short('p')
                 .long("process")
                 .value_name("NAME")
-<<<<<<< HEAD
-                .help("Name of running process to check")
-                .conflicts_with("directory")
-                .conflicts_with("file")
-                .conflicts_with("pid")
-                .conflicts_with("process-all"),
-=======
                 .help("Name of running process to check"),
->>>>>>> bda3358c
         )
         .arg(Arg::new("pid").long("pid").value_name("PID").help(
             "Process ID of running process to check\n\
                     (comma separated for multiple PIDs)",
-<<<<<<< HEAD
-                )
-                .conflicts_with("directory")
-                .conflicts_with("file")
-                .conflicts_with("process")
-                .conflicts_with("process-all"),
-        )
-=======
         ))
->>>>>>> bda3358c
         .arg(
             Arg::new("process-all")
                 .short('P')
                 .long("process-all")
                 .action(ArgAction::SetTrue)
-<<<<<<< HEAD
-                .help("Check all running processes")
-                .conflicts_with("directory")
-                .conflicts_with("file")
-                .conflicts_with("pid")
-                .conflicts_with("process"),
-=======
                 .help("Check all running processes"),
         )
         .group(
             ArgGroup::new("operation")
                 .args(&["directory", "file", "pid", "process", "process-all"])
                 .required(true),
->>>>>>> bda3358c
         )
         .get_matches();
 
@@ -370,15 +325,6 @@
     let procname = args.get_one::<String>("process");
     let procall = args.get_flag("process-all");
 
-<<<<<<< HEAD
-    let mut format = output::Format::Text;
-    if args.get_flag("json") {
-        format = output::Format::Json;
-        if args.get_flag("pretty") {
-            format = output::Format::JsonPretty;
-        }
-    }
-=======
     let format = if args.get_flag("json") {
         output::Format::Json
     } else if args.get_flag("pretty") {
@@ -386,7 +332,6 @@
     } else {
         output::Format::Text
     };
->>>>>>> bda3358c
 
     let settings = output::Settings::set(
         #[cfg(feature = "color")]
